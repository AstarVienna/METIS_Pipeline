from edps import qc1calib, science, qc0
from edps import task

from .metis_datasources import *
from .metis_lm_img_wkf import *
<<<<<<< HEAD
=======

from .metis_pupil_imaging_wkf import *
>>>>>>> 2c1b378d
from .metis_lm_ifu_wkf import *<|MERGE_RESOLUTION|>--- conflicted
+++ resolved
@@ -3,9 +3,6 @@
 
 from .metis_datasources import *
 from .metis_lm_img_wkf import *
-<<<<<<< HEAD
-=======
 
 from .metis_pupil_imaging_wkf import *
->>>>>>> 2c1b378d
 from .metis_lm_ifu_wkf import *