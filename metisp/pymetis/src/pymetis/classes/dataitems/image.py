--- conflicted
+++ resolved
@@ -34,22 +34,10 @@
                  *hdus: Image):
         super().__init__(primary_header, *hdus)
 
-<<<<<<< HEAD
     def save_extensions(self,
                         filename: str) -> None:
         for hdu in self.hdus:
             hdu.save(filename, self.header, cpl.core.io.EXTEND)
-=======
-    def save(self,
-             recipe: 'PipelineRecipe',
-             parameters: ParameterList,
-             *,
-             output_file_name: str = None) -> None:
-
-        # TODO: to_cplui is broken in pyesorex 1.0.3, so it is removed; need to put it back.
-        parameters = cpl.ui.ParameterList([p for p in parameters])
-        # parameters = cpl.ui.ParameterList([Parameter.to_cplui(p) for p in parameters])
->>>>>>> c22705a2
 
 
 class QuadDataItem(DataItem, abstract=True):
@@ -58,21 +46,10 @@
     """
     _frame_type: cpl.ui.Frame.FrameType = cpl.ui.Frame.FrameType.IMAGE
 
-<<<<<<< HEAD
     def __init__(self,
                  primary_header: cpl.core.PropertyList = None,
                  *hdus: cpl.core.Image):
-=======
-        assert isinstance(self.header, PropertyList), \
-            f"{self.header} must be a CPL PropertyList, got a {type(self.header)}"
->>>>>>> c22705a2
 
         assert len(hdus) == 4
 
-<<<<<<< HEAD
-        super().__init__(primary_header, *hdus)
-=======
-        for hdu in self.hdus:
-            # Here the signature is (filename, header, mode, dtype=image.dtype)
-            hdu.save(filename, self.header, cpl.core.io.EXTEND)
->>>>>>> c22705a2
+        super().__init__(primary_header, *hdus)