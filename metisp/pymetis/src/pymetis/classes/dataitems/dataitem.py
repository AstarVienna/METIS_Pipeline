--- conflicted
+++ resolved
@@ -401,21 +401,6 @@
         but derived classes are more than welcome to add their own stuff.
         Do not forget to call super().add_properties() then.
         """
-<<<<<<< HEAD
-        if self.frame_group() == cpl.ui.Frame.FrameGroup.RAW:
-            Msg.debug(self.__class__.__qualname__,
-                      f"Not appending anything to a RAW data item")
-        else:
-            self.primary_header.del_regexp('ESO PRO CATG', False)
-            Msg.debug(self.__class__.__qualname__,
-                      f"Appending ESO PRO CATG to a non-RAW data item ({self.frame_group()})")
-            self.primary_header.append(
-                cpl.core.Property(
-                    "ESO PRO CATG",
-                    cpl.core.Type.STRING,
-                    self.name(),
-                )
-=======
         # Some data products actually have FrameGroup RAW because they are
         # input to other recipes (to prevent the cryptic empty set-of-frames
         # error from CPL.) Labeling products as Raw might or might not be a
@@ -431,7 +416,6 @@
                 "ESO PRO CATG",
                 cpl.core.Type.STRING,
                 self.name(),
->>>>>>> c4fcb62c
             )
         )
 
