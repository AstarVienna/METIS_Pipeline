"""
This file is part of the METIS Pipeline.
Copyright (C) 2024 European Southern Observatory

This program is free software; you can redistribute it and/or modify
it under the terms of the GNU General Public License as published by
the Free Software Foundation; either version 2 of the License, or
(at your option) any later version.

This program is distributed in the hope that it will be useful,
but WITHOUT ANY WARRANTY; without even the implied warranty of
MERCHANTABILITY or FITNESS FOR A PARTICULAR PURPOSE.  See the
GNU General Public License for more details.

You should have received a copy of the GNU General Public License
along with this program; if not, write to the Free Software
Foundation, Inc., 51 Franklin St, Fifth Floor, Boston, MA  02110-1301  USA
"""

import re

from abc import ABC
from typing import Pattern

import cpl

from . import PipelineInput
from .single import SinglePipelineInput
from .multiple import MultiplePipelineInput

from ..dataitems.dataitem import DataItem
from ..dataitems.common import PersistenceMap, FluxCalTable, PinholeTable, AtmProfile, LsfKernel, FluxStdCatalog
from ..dataitems.linearity.linearity import LinearityMap
from ..dataitems.raw import Raw
from ..dataitems.badpixmap import BadPixMap
from pymetis.classes.dataitems.distortion.table import DistortionTable
from ..dataitems.gainmap import GainMap
from pymetis.classes.dataitems.masterdark.masterdark import MasterDark
from ..dataitems.masterflat import MasterFlat
from ..dataitems.wavecal import IfuWavecal

"""
This file contains various ready-to-use `PipelineInput` classes.
You should never derive directly from `PipelineInput`, but rather from

 -  `SinglePipelineInput` (for `Input` classes with a single Frame)
 -  `MultiplePipelineInput` (for `Input` classes with a FrameSet)

You should override class attributes:

 -  `_title`
    The short description of an `Input` class (this is only used for log output).
 -  `_group`
    The `cpl.ui.Frame.FrameGroup` property that is required by PyEsoRex and also by CPL.
 -  `_tags`
    The list of tags that are accepted by this input. Note that in some classes it is not defined yet, but definition
    is deferred to further children (but has to be defined *somewhere*). Tags can contain format template placeholders,
    which will be filled from **kwargs in the __init__ method, to allow various detectors or bands.
 -  `_required`
    A boolean telling the recipe if this input is required or not. Default is True, so it is enough to say
    `_required = False` for optional inputs.
"""


class OptionalInputMixin(PipelineInput, ABC):
    _required: bool = False     # Many inputs are by default optional, this mixin provides that


class RawInput(MultiplePipelineInput, ABC):
    Item: type[DataItem] = Raw


class MasterDarkInput(SinglePipelineInput):
    Item: type[DataItem] = MasterDark


class MasterFlatInput(SinglePipelineInput):
    Item: type[DataItem] = MasterFlat


class LinearityInput(SinglePipelineInput):
    Item: type[DataItem] = LinearityMap


class BadpixMapInput(SinglePipelineInput):
    Item: type[DataItem] = BadPixMap


class PersistenceMapInput(SinglePipelineInput):
    Item: type[DataItem] = PersistenceMap
    _required = False           # By default, persistence maps are optional


class GainMapInput(SinglePipelineInput):
    Item: type[DataItem] = GainMap


class DistortionTableInput(SinglePipelineInput):
    Item: type[DataItem] = DistortionTable


class WavecalInput(SinglePipelineInput):
    Item: type[DataItem] = IfuWavecal


class PinholeTableInput(SinglePipelineInput):
    Item: type[DataItem] = PinholeTable


class FluxstdCatalogInput(SinglePipelineInput):
    Item: type[DataItem] = FluxStdCatalog


class FluxCalTableInput(SinglePipelineInput):
    Item: type[DataItem] = FluxCalTable


class LsfKernelInput(SinglePipelineInput):
    Item: type[DataItem] = LsfKernel


class AtmProfileInput(SinglePipelineInput):
<<<<<<< HEAD
    Item: type[DataItem] = AtmProfile
=======
    _title: str = "atmosphere profile"
    _tags: Pattern = re.compile(r"ATM_PROFILE")
    _group: cpl.ui.Frame.FrameGroup = cpl.ui.Frame.FrameGroup.CALIB
    _description: str = ("Atmospheric profile containing height information on temperature, "
                         "pressure and molecular abundances")


class AtmLineCatInput(SinglePipelineInput):
    _title: str = "Line catalogue of atmospheric lines"
    _tags: Pattern = re.compile(rf"ATM_LINE_CAT")
    _group: cpl.ui.Frame.FrameGroup = cpl.ui.Frame.FrameGroup.CALIB
    _description: str = "Catalogue containing a line list of atmospheric molecular lines"


class LaserTableInput(SinglePipelineInput):
    _title: str = "Laser table"
    _tags: Pattern = re.compile(r"LASER_TAB")
    _group: cpl.ui.Frame.FrameGroup = cpl.ui.Frame.FrameGroup.CALIB
    _description: str = "Table with laser lines"


class SynthTransInput(SinglePipelineInput):
    _title: str = "Synthetic transmission"
    _tags: Pattern = re.compile(r"SYNTH_TRANS")
    _group: cpl.ui.Frame.FrameGroup = cpl.ui.Frame.FrameGroup.CALIB
    _description: str = "Synthetic transmission used for default telluric correction of STD stars"
>>>>>>> fdbef7d4
<|MERGE_RESOLUTION|>--- conflicted
+++ resolved
@@ -120,14 +120,7 @@
 
 
 class AtmProfileInput(SinglePipelineInput):
-<<<<<<< HEAD
     Item: type[DataItem] = AtmProfile
-=======
-    _title: str = "atmosphere profile"
-    _tags: Pattern = re.compile(r"ATM_PROFILE")
-    _group: cpl.ui.Frame.FrameGroup = cpl.ui.Frame.FrameGroup.CALIB
-    _description: str = ("Atmospheric profile containing height information on temperature, "
-                         "pressure and molecular abundances")
 
 
 class AtmLineCatInput(SinglePipelineInput):
@@ -149,4 +142,3 @@
     _tags: Pattern = re.compile(r"SYNTH_TRANS")
     _group: cpl.ui.Frame.FrameGroup = cpl.ui.Frame.FrameGroup.CALIB
     _description: str = "Synthetic transmission used for default telluric correction of STD stars"
->>>>>>> fdbef7d4
