--- conflicted
+++ resolved
@@ -52,17 +52,6 @@
 
 
 class BadPixMapIfu(DetectorIfuMixin, BadPixMap):
-<<<<<<< HEAD
     _schema = BadPixMap._schema | {
         rf'DET{det:1d}.SCI': Image for det in [1, 2, 3, 4]
-=======
-    pass
-
-    _schema = {
-       'PRIMARY': None,
-       'DET1.DATA': Image,
-       'DET2.DATA': Image,
-       'DET3.DATA': Image,
-       'DET4.DATA': Image,
->>>>>>> d902fa82
     }