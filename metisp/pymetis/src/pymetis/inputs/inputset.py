"""
This file is part of the METIS Pipeline.
Copyright (C) 2024 European Southern Observatory

This program is free software; you can redistribute it and/or modify
it under the terms of the GNU General Public License as published by
the Free Software Foundation; either version 2 of the License, or
(at your option) any later version.

This program is distributed in the hope that it will be useful,
but WITHOUT ANY WARRANTY; without even the implied warranty of
MERCHANTABILITY or FITNESS FOR A PARTICULAR PURPOSE.  See the
GNU General Public License for more details.

You should have received a copy of the GNU General Public License
along with this program; if not, write to the Free Software
Foundation, Inc., 51 Franklin St, Fifth Floor, Boston, MA  02110-1301  USA
"""
import copy
import functools
import operator
from abc import ABCMeta

import cpl
from cpl.core import Msg

from pymetis.inputs.base import PipelineInput


class PipelineInputSet(metaclass=ABCMeta):
    """
    The `PipelineInputSet` class is a utility class for a recipe.
    It reads and filters the input FrameSet, categorizes the frames by their metadata,
    and finally stores them in its own attributes for further use.
    It also provides verification mechanisms and methods
    for extraction of additional information from the frames.

    Every `RecipeImpl` should have exactly one `InputSet` class (possibly shared by multiple recipes).
    Currently, we define them as internal classes of the corresponding `RecipeImpl`,
    but in Python it does not really matter much and does not imply any particular relationship
    between the classes -- it is just a namespacing convention.
    """

    detector: str = None

    def __init__(self, frameset: cpl.ui.FrameSet, **kwargs):
        """
            Filter the input frameset, capture frames that match criteria and assign them to own attributes.
            By default, there is nothing.
        """
        self.inputs = []

    def validate(self) -> None:
        Msg.debug(self.__class__.__qualname__, f"Validating the inputset {self.inputs}")

        if not self.inputs:
            raise NotImplementedError(f"PipelineInput must define at least one input.")

        self.print_debug()

<<<<<<< HEAD
=======
    def verify(self) -> None:
        Msg.debug(self.__class__.__qualname__, f"Validating the inputset {self.inputs}")

>>>>>>> 68d0293d
        for inp in self.inputs:
            inp.validate()

            print(f"{self.__class__.__qualname__}::{inp.__class__.__qualname__} input tag parameters: {inp.tag_parameters}")

        #functools.reduce(operator.or_, [inp.parameter_tags for inp in self.inputs])

        self.validate_detectors()

    def validate_detectors(self) -> None:
        """
        Verify that the provided SOF contains frames from only a single detector.
        Some Inputs may have None if they are not specific to a detector.
        """
        detectors = list(set([inp.detector for inp in self.inputs]) - {None})
        if (detector_count := len(detectors)) == 0:
            Msg.warning(self.__class__.__qualname__, f"No detector could be identified from the SOF")
        elif detector_count == 1:
            self.detector = detectors[0]
            Msg.debug(self.__class__.__qualname__, f"Detector identified from the SOF: {self.detector}")
        else:
            raise ValueError(f"More than one detector found in inputset: {detectors}")

    def print_debug(self, *, offset: int = 0) -> None:
        Msg.debug(self.__class__.__qualname__, f"{' ' * offset} -- Detailed class info ---")
        Msg.debug(self.__class__.__qualname__, f"{' ' * offset}{len(self.inputs)} inputs:")
        Msg.debug(self.__class__.__qualname__, str(self.inputs))

        for inp in self.inputs:
            inp.print_debug(offset=offset + 4)<|MERGE_RESOLUTION|>--- conflicted
+++ resolved
@@ -16,9 +16,7 @@
 along with this program; if not, write to the Free Software
 Foundation, Inc., 51 Franklin St, Fifth Floor, Boston, MA  02110-1301  USA
 """
-import copy
-import functools
-import operator
+
 from abc import ABCMeta
 
 import cpl
@@ -57,19 +55,10 @@
             raise NotImplementedError(f"PipelineInput must define at least one input.")
 
         self.print_debug()
-
-<<<<<<< HEAD
-=======
-    def verify(self) -> None:
-        Msg.debug(self.__class__.__qualname__, f"Validating the inputset {self.inputs}")
-
->>>>>>> 68d0293d
+        
         for inp in self.inputs:
             inp.validate()
-
             print(f"{self.__class__.__qualname__}::{inp.__class__.__qualname__} input tag parameters: {inp.tag_parameters}")
-
-        #functools.reduce(operator.or_, [inp.parameter_tags for inp in self.inputs])
 
         self.validate_detectors()
 
