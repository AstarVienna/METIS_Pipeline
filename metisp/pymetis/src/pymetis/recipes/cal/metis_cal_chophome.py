"""
This file is part of the METIS Pipeline.
Copyright (C) 2024 European Southern Observatory

This program is free software; you can redistribute it and/or modify
it under the terms of the GNU General Public License as published by
the Free Software Foundation; either version 2 of the License, or
(at your option) any later version.

This program is distributed in the hope that it will be useful,
but WITHOUT ANY WARRANTY; without even the implied warranty of
MERCHANTABILITY or FITNESS FOR A PARTICULAR PURPOSE.  See the
GNU General Public License for more details.

You should have received a copy of the GNU General Public License
along with this program; if not, write to the Free Software
Foundation, Inc., 51 Franklin St, Fifth Floor, Boston, MA  02110-1301  USA
"""

import cpl
from cpl.core import Msg
from pyesorex.parameter import ParameterList, ParameterEnum, ParameterRange

from pymetis.classes.dataitems import DataItem
from pymetis.classes.dataitems.hdu import Hdu
from pymetis.classes.mixins import BandLmMixin, Detector2rgMixin
from pymetis.dataitems.chophome import LmChophomeRaw, LmChophomeCombined, LmChophomeBackground
from pymetis.dataitems.raw.wcuoff import LmWcuOffRaw
from pymetis.classes.recipes import MetisRecipe
from pymetis.classes.inputs import (RawInput, GainMapInput, PersistenceMapInput, BadPixMapInput,
                                    PinholeTableInput, LinearityInput, OptionalInputMixin)
from pymetis.classes.prefab import RawImageProcessor
from pymetis.utils.dummy import create_dummy_header


class MetisCalChophomeImpl(BandLmMixin, Detector2rgMixin, RawImageProcessor):  # TODO replace parent class?
    """Implementation class for metis_cal_chophome"""
    class InputSet(RawImageProcessor.InputSet):
        """Inputs for metis_cal_chophome"""
        class RawInput(RawInput):
            Item = LmChophomeRaw

        class WcuOffInput(RawInput):
            Item = LmWcuOffRaw

        class GainMapInput(OptionalInputMixin, GainMapInput):
            pass

        class LinearityInput(OptionalInputMixin, LinearityInput):
            pass

        class PersistenceMapInput(OptionalInputMixin, PersistenceMapInput):
            pass

        class BadPixMapInput(OptionalInputMixin, BadPixMapInput):
            pass

        class PinholeTableInput(OptionalInputMixin, PinholeTableInput):
            pass

    ProductCombined = LmChophomeCombined
    ProductBackground = LmChophomeBackground

    def process(self) -> set[DataItem]:
        """This function processes the input images

        - stack the wcu_off images into background_img
        - subtract background_img from raw_images and stack
        - locate pinhole on the combined image
        """

        stackmethod = self.parameters[f"{self.name}.stacking.method"].value
        hwidth = self.parameters[f"{self.name}.halfwindow"].value

        background_hdr, background_img = self.compute_background(method=stackmethod)

        combined_hdr = cpl.core.PropertyList()
        raw_images = self.inputset.raw.load_data(extension='DET1.DATA')
        self.inputset.raw.use()

<<<<<<< HEAD
        persistence_map = self.inputset.persistence_map.load_data(extension='DET1.DATA')
=======
        # I think there's a bit of confusion abotu different sources of persistence maps that's
        # causing the workflow to crash. For now, I'll comment out the two lines, to be
        # uncommented after the workflow demonstration in Koln
        # persistence_map = self.inputset.persistence_map.load_data(extension='DET1.DATA')
        # self.inputset.persistence_map.use()
>>>>>>> c4fcb62c
        raw_images.subtract_image(background_img)

        combined_img = self.combine_images(raw_images, stackmethod)

        # Locate the pinhole image
        pinhole_loc = self.locate_pinhole(combined_img, hwidth)


        # Extract QC parameters
        combined_hdr.append(cpl.core.Property("QC CAL CHOPHOME XCEN",
                                              cpl.core.Type.DOUBLE,
                                              pinhole_loc["xcen"],
                                              "[pix] x position of pinhole"))
        combined_hdr.append(cpl.core.Property("QC CAL CHOPHOME YCEN",
                                              cpl.core.Type.DOUBLE,
                                              pinhole_loc["ycen"],
                                              "[pix] y position of pinhole"))
        combined_hdr.append(cpl.core.Property("QC CAL CHOPHOME FWHMX",
                                              cpl.core.Type.DOUBLE,
                                              pinhole_loc["fwhm_x"],
                                              "[pix] fwhm in x of pinhole"))
        combined_hdr.append(cpl.core.Property("QC CAL CHOPHOME FWHMY",
                                              cpl.core.Type.DOUBLE,
                                              pinhole_loc["fwhm_y"],
                                              "[pix] fwhm in y of pinhole"))
        combined_hdr.append(cpl.core.Property("QC CAL CHOPHOME SNR",
                                              cpl.core.Type.DOUBLE,
                                              pinhole_loc["snr"],
                                              "signal-to-noise ratio of pinhole image"))

        return {
            self.ProductCombined(combined_hdr,
                                 Hdu(create_dummy_header(), combined_img, name='IMAGE')),
            self.ProductBackground(background_hdr,
                                   Hdu(create_dummy_header(), background_img, name='IMAGE')),
        }

    def compute_background(self, *, method):
        background_hdr = cpl.core.PropertyList()

        bg_images = self.inputset.wcu_off.load_data(extension='DET1.DATA')
        background_img = self.combine_images(bg_images, method)
        # TODO: define usedframes
        return background_hdr, background_img

    @classmethod
    def locate_pinhole(cls, cimg: cpl.core.Image, hwidth: int) -> dict[str, float]:
        """Locate the pinhole on cimg

        Parameters
        ----------
        - cimg  : cpl.core.Image
        - hwidth : int
              half-width of window around pixel with maximum value

        Returns
        -------
        A dictionary with parameters:
        - xcen, ycen : [pix] location of the centroid of the pinhole image
        - fwhm_x, fwhm_y: [pix] full-width at half maximum of the pinhole
                                image in x- and y-direction
        - snr: signal-to-noise ratio determined as total flux in window divided
               by pixel stdev times number of pixels in window


        Note
        ----
        The function uses a fairly rough algorithm. Its robustness depends on the
        pinhole image having high signal-to-noise without being saturated.
        """
        # Rough location: brightest pixel
        y0, x0 = cimg.get_maxpos()

        # Analyse window around maximum position
        llx = max(x0 - hwidth, 0)
        lly = max(y0 - hwidth, 0)
        urx = min(x0 + hwidth, cimg.shape[1] - 1)
        ury = min(y0 + hwidth, cimg.shape[0] - 1)
        win = (llx, lly, urx, ury)

        xcen, ycen = cimg.get_centroid_x(window=win), cimg.get_centroid_y(window=win)
        fwhm_y, fwhm_x = cimg.get_fwhm(y0, x0)

        # Signal-to-noise ratio using flux over the window and pixel noise over the image
        flux = cimg.get_flux(win)
        noise = cimg.get_stdev() * 2 * hwidth

        if fwhm_x is None or fwhm_y is None:
            Msg.warning(cls.__qualname__,
                        "Detection of pinhole failed")
            fwhm_x = 999
            fwhm_y = 999

        return {
            "xcen": xcen,
            "ycen": ycen,
            "fwhm_x": fwhm_x,
            "fwhm_y": fwhm_y,
            "snr": flux / noise
        }


class MetisCalChophome(MetisRecipe):
    """Determine chopper home position
    """
    # Recipe information
    _name: str = "metis_cal_chophome"
    _version: str = "0.1"
    _author: str = "Oliver Czoske, A*"
    _email: str = "oliver.czoske@univie.ac.at"
    _copyright = "GPL-3.0-or-later"
    _synopsis: str = "Determine the chopper home position from LM-imaging of the WCU pinhole mask."
    _description: str = """
        (nothing yet)
    """

    _matched_keywords: set[str] = {'DET.DIT', 'DET.NDIT'}
    _algorithm = """
    The position of the pinhole image on the detector is measured from the
    stacked background-subtracted images. The measured position is compared
    to the WFS metrology to give the chopper home position.
    """

    parameters = ParameterList([
        ParameterEnum(
            name=f"{_name}.stacking.method",
            context=_name,
            description="Name of the method used to combine the input images",
            cli_alias="stacking.method",
            default="average",
            alternatives=("add", "average", "median"),
        ),
        ParameterRange(
            name=f"{_name}.halfwindow",
            context=_name,
            description="Half size of window for centroid determination [pix]",
            cli_alias="halfwindow",
            default=15,
            min=1,
            max=1024
        ),
    ])

    Impl = MetisCalChophomeImpl<|MERGE_RESOLUTION|>--- conflicted
+++ resolved
@@ -78,15 +78,11 @@
         raw_images = self.inputset.raw.load_data(extension='DET1.DATA')
         self.inputset.raw.use()
 
-<<<<<<< HEAD
-        persistence_map = self.inputset.persistence_map.load_data(extension='DET1.DATA')
-=======
-        # I think there's a bit of confusion abotu different sources of persistence maps that's
+        # I think there's a bit of confusion about different sources of persistence maps that's
         # causing the workflow to crash. For now, I'll comment out the two lines, to be
         # uncommented after the workflow demonstration in Koln
         # persistence_map = self.inputset.persistence_map.load_data(extension='DET1.DATA')
         # self.inputset.persistence_map.use()
->>>>>>> c4fcb62c
         raw_images.subtract_image(background_img)
 
         combined_img = self.combine_images(raw_images, stackmethod)
