--- conflicted
+++ resolved
@@ -161,13 +161,7 @@
             Msg.warning(self.__class__.__qualname__, f"Cannot calculate read noise as there is only one raw image")
 
         self.correct_persistence()
-<<<<<<< HEAD
         self.correct_nonlinearity()
-=======
-
-        Msg.info(self.__class__.__qualname__, f"Pretending to correct for non-linearity")
-        self.correct_linearity()
->>>>>>> aee0acbf
 
         Msg.info(self.__class__.__qualname__, f"Combining images using method {method!r}")
 
@@ -183,16 +177,13 @@
         imMed = combined_image.get_median()
         imRMS = combined_image.get_stdev()
 
-<<<<<<< HEAD
-=======
 
         kappaHigh = 2
         kappaLow = 2
         badBit = 1
         coldBit = 1
         hotBit = 1
-        
->>>>>>> aee0acbf
+
         maskHot = cpl.core.Mask.threshold_image(combined_image, 0, imMed + kappaHigh*imRMS, 1)
         qcnhot = maskHot.count()
         maskHot = cpl.core.Image(maskHot,dtype = cpl.core.Type.INT)
