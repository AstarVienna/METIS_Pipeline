--- conflicted
+++ resolved
@@ -13,17 +13,9 @@
 
 
 class MetisDetDarkImpl(RawImageProcessor):
-<<<<<<< HEAD
     class InputSet(Detector2rgMixin, RawImageProcessor.InputSet):
-        detector = "2RG"
-
-        class RawDarkInput(RawInput):
-            _tags = ["DARK_{det}_RAW"]
-=======
-    class InputSet(Detector2rgMixin, PipelineInputSet):
         class RawDarkInput(Detector2rgMixin, RawInput):
             _tags = ["DARK_2RG_RAW"]
->>>>>>> 9606d147
 
         RawInput = RawDarkInput
 
