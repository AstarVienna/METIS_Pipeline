"""
This file is part of the METIS Pipeline.
Copyright (C) 2024 European Southern Observatory

This program is free software; you can redistribute it and/or modify
it under the terms of the GNU General Public License as published by
the Free Software Foundation; either version 2 of the License, or
(at your option) any later version.

This program is distributed in the hope that it will be useful,
but WITHOUT ANY WARRANTY; without even the implied warranty of
MERCHANTABILITY or FITNESS FOR A PARTICULAR PURPOSE.  See the
GNU General Public License for more details.

You should have received a copy of the GNU General Public License
along with this program; if not, write to the Free Software
Foundation, Inc., 51 Franklin St, Fifth Floor, Boston, MA  02110-1301  USA
"""

from typing import Literal

import cpl
from pyesorex.parameter import ParameterList, ParameterEnum, ParameterValue

<<<<<<< HEAD
from pymetis.classes.dataitems import DataItem, Hdu
=======
from pymetis.classes.dataitems import DataItem
from pymetis.classes.dataitems.hdu import Hdu
>>>>>>> 7479972f
from pymetis.dataitems.distortion.table import IfuDistortionTable
from pymetis.dataitems.ifu.raw import IfuSkyRaw, IfuRaw
from pymetis.dataitems.ifu.ifu import IfuCombined, IfuReduced, IfuReducedCube
from pymetis.dataitems.ifu.background import IfuBackground
from pymetis.dataitems.rsrf import RsrfIfu
from pymetis.classes.recipes import MetisRecipe
from pymetis.classes.prefab.darkimage import DarkImageProcessor
from pymetis.classes.inputs import (SinglePipelineInput, RawInput, WavecalInput,
                                    PersistenceInputSetMixin, GainMapInputSetMixin, LinearityInputSetMixin)
<<<<<<< HEAD
from pymetis.utils.dummy import create_dummy_header
=======
from pymetis.utils.dummy import create_dummy_table, create_dummy_header
>>>>>>> 7479972f


class MetisIfuReduceImpl(DarkImageProcessor):
    class InputSet(GainMapInputSetMixin, PersistenceInputSetMixin, LinearityInputSetMixin, DarkImageProcessor.InputSet):
        class RawInput(RawInput):
            Item = IfuRaw

        class RawSkyInput(RawInput):
            Item = IfuSkyRaw

        WavecalInput = WavecalInput

        class DistortionTableInput(SinglePipelineInput):
            Item = IfuDistortionTable

        class RsrfInput(SinglePipelineInput):
            Item = RsrfIfu

    ProductReduced = IfuReduced
    ProductBackground = IfuBackground
    ProductReducedCube = IfuReducedCube
    ProductCombined = IfuCombined

<<<<<<< HEAD
    def process(self) -> set[DataItem]:
        primary_header = cpl.core.PropertyList()
        raw_images = self.inputset.raw.load_data('DET1.DATA')
        image = self.combine_images(raw_images, "add")
=======
    def _process_single_detector(self, detector: Literal[1, 2, 3, 4]) -> dict[str, Hdu]:
        """
        Process exposures for a single detector of the IFU.

        Parameters
        ----------
        detector : Literal[1, 2, 3, 4]

        Returns
        -------
        dict[str, Hdu]
            Processed and background images for the given detector.
        """

        det = rf'{detector:1d}'
        raw_images = self.inputset.raw.use().load_data(extension=rf'DET{det}.DATA')

        #TBD: implement actual reduction steps
        combined_image = self.combine_images(raw_images, "average")

        header_image = create_dummy_header()
        header_image.append(cpl.core.Property("EXTNAME", cpl.core.Type.STRING, rf'DET{det}.DATA'))

        header_background = create_dummy_header()
        header_background.append(cpl.core.Property("EXTNAME", cpl.core.Type.STRING, rf'DET{det}.DATA'))
>>>>>>> 7479972f


        header_reduced = create_dummy_header()
        header_background = create_dummy_header()
        header_reduced_cube = create_dummy_header()
        header_combined = create_dummy_header()

        return {
<<<<<<< HEAD
            self.ProductReduced(
                primary_header,
                Hdu(header_reduced, image, name='DET1.DATA'),
            ),
            self.ProductBackground(
                primary_header,
                Hdu(header_background, image, name='DET1.DATA'),
            ),
            self.ProductReducedCube(
                primary_header,
                Hdu(header_reduced_cube, image, name='DET1.DATA'),
            ),
            self.ProductCombined(
                primary_header,
                Hdu(header_combined, image, name='DET1.DATA'),
            ),
=======
            'IMAGE': Hdu(header_image, combined_image, name=rf'DET{det}.DATA'),
            'BACKGROUND': Hdu(header_background, combined_image, name=rf'DET{det}.DATA'),
        }

    def process(self) -> set[DataItem]:
        header_reduced = create_dummy_header()
        header_background = create_dummy_header()
        header_reduced_cube = create_dummy_header()
        header_combined_cube = create_dummy_header()

        output = [self._process_single_detector(det) for det in [1, 2, 3, 4]]

        product_reduced = self.ProductReduced(
            header_reduced,
            *[out['IMAGE'] for out in output],
        )

        product_background = self.ProductBackground(
            header_background,
            *[out['BACKGROUND'] for out in output],
        )

        # cready dummy image for cube outputs
        raw_images = self.inputset.raw.use().load_data(extension=rf'DET1.DATA')
        combined_image = self.combine_images(raw_images, "average")
        header_image = create_dummy_header()
        header_image.append(cpl.core.Property("EXTNAME", cpl.core.Type.STRING, rf'IMAGE'))
        cube_hdu = Hdu(header_image, combined_image, name='IMAGE')

        return {
            product_reduced,
            product_background,
            self.ProductReducedCube(header_reduced_cube, cube_hdu),
            self.ProductCombined(header_combined_cube, cube_hdu),
>>>>>>> 7479972f
        }


class MetisIfuReduce(MetisRecipe):
    _name: str = "metis_ifu_reduce"
    _version: str = "0.1"
    _author: str = "Martin Baláž, A*"
    _email: str = "martin.balaz@univie.ac.at"
    _synopsis: str = "Reduce raw science exposures of the IFU."
    _description: str = (
        "Currently just a skeleton prototype."
    )

    _matched_keywords: set[str] = {'DET.DIT', 'DET.NDIT', 'DRS.IFU'}
    _algorithm = """Subtract dark, divide by master flat
    Analyse and optionally remove masked regions and correct crosstalk and ghosts
    Estimate stray light and subtract
    Estimate background from dithered science exposures or blank-sky exposures and subtract
    Rectify spectra and assemble cube
    Extract 1D object spectrum"""

    # Define the parameters as required by the recipe. Again, this is needed by `pyesorex`.
    parameters = ParameterList([
        ParameterEnum(
            name=f"{_name}.stacking.method",
            context=_name,
            description="Name of the method used to combine the input images",
            default="average",
            alternatives=("add", "average", "median", "sigclip"),
        ),
    ])

    Impl = MetisIfuReduceImpl<|MERGE_RESOLUTION|>--- conflicted
+++ resolved
@@ -22,12 +22,7 @@
 import cpl
 from pyesorex.parameter import ParameterList, ParameterEnum, ParameterValue
 
-<<<<<<< HEAD
 from pymetis.classes.dataitems import DataItem, Hdu
-=======
-from pymetis.classes.dataitems import DataItem
-from pymetis.classes.dataitems.hdu import Hdu
->>>>>>> 7479972f
 from pymetis.dataitems.distortion.table import IfuDistortionTable
 from pymetis.dataitems.ifu.raw import IfuSkyRaw, IfuRaw
 from pymetis.dataitems.ifu.ifu import IfuCombined, IfuReduced, IfuReducedCube
@@ -37,11 +32,7 @@
 from pymetis.classes.prefab.darkimage import DarkImageProcessor
 from pymetis.classes.inputs import (SinglePipelineInput, RawInput, WavecalInput,
                                     PersistenceInputSetMixin, GainMapInputSetMixin, LinearityInputSetMixin)
-<<<<<<< HEAD
-from pymetis.utils.dummy import create_dummy_header
-=======
 from pymetis.utils.dummy import create_dummy_table, create_dummy_header
->>>>>>> 7479972f
 
 
 class MetisIfuReduceImpl(DarkImageProcessor):
@@ -65,12 +56,6 @@
     ProductReducedCube = IfuReducedCube
     ProductCombined = IfuCombined
 
-<<<<<<< HEAD
-    def process(self) -> set[DataItem]:
-        primary_header = cpl.core.PropertyList()
-        raw_images = self.inputset.raw.load_data('DET1.DATA')
-        image = self.combine_images(raw_images, "add")
-=======
     def _process_single_detector(self, detector: Literal[1, 2, 3, 4]) -> dict[str, Hdu]:
         """
         Process exposures for a single detector of the IFU.
@@ -96,33 +81,9 @@
 
         header_background = create_dummy_header()
         header_background.append(cpl.core.Property("EXTNAME", cpl.core.Type.STRING, rf'DET{det}.DATA'))
->>>>>>> 7479972f
 
 
-        header_reduced = create_dummy_header()
-        header_background = create_dummy_header()
-        header_reduced_cube = create_dummy_header()
-        header_combined = create_dummy_header()
-
         return {
-<<<<<<< HEAD
-            self.ProductReduced(
-                primary_header,
-                Hdu(header_reduced, image, name='DET1.DATA'),
-            ),
-            self.ProductBackground(
-                primary_header,
-                Hdu(header_background, image, name='DET1.DATA'),
-            ),
-            self.ProductReducedCube(
-                primary_header,
-                Hdu(header_reduced_cube, image, name='DET1.DATA'),
-            ),
-            self.ProductCombined(
-                primary_header,
-                Hdu(header_combined, image, name='DET1.DATA'),
-            ),
-=======
             'IMAGE': Hdu(header_image, combined_image, name=rf'DET{det}.DATA'),
             'BACKGROUND': Hdu(header_background, combined_image, name=rf'DET{det}.DATA'),
         }
@@ -134,6 +95,9 @@
         header_combined_cube = create_dummy_header()
 
         output = [self._process_single_detector(det) for det in [1, 2, 3, 4]]
+        primary_header = cpl.core.PropertyList()
+        raw_images = self.inputset.raw.load_data('DET1.DATA')
+        image = self.combine_images(raw_images, "add")
 
         product_reduced = self.ProductReduced(
             header_reduced,
@@ -155,9 +119,14 @@
         return {
             product_reduced,
             product_background,
-            self.ProductReducedCube(header_reduced_cube, cube_hdu),
-            self.ProductCombined(header_combined_cube, cube_hdu),
->>>>>>> 7479972f
+            self.ProductReducedCube(
+                primary_header,
+                Hdu(header_reduced_cube, image, name='DET1.DATA'),
+            ),
+            self.ProductCombined(
+                primary_header,
+                Hdu(header_combined_cube, image, name='DET1.DATA'),
+            ),
         }
 
 
