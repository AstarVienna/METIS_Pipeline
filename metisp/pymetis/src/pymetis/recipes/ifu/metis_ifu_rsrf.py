"""
This file is part of the METIS Pipeline.
Copyright (C) 2024 European Southern Observatory

This program is free software; you can redistribute it and/or modify
it under the terms of the GNU General Public License as published by
the Free Software Foundation; either version 2 of the License, or
(at your option) any later version.

This program is distributed in the hope that it will be useful,
but WITHOUT ANY WARRANTY; without even the implied warranty of
MERCHANTABILITY or FITNESS FOR A PARTICULAR PURPOSE.  See the
GNU General Public License for more details.

You should have received a copy of the GNU General Public License
along with this program; if not, write to the Free Software
Foundation, Inc., 51 Franklin St, Fifth Floor, Boston, MA  02110-1301  USA
"""

import cpl
from cpl.core import Msg
import numpy as np

from pyesorex.parameter import ParameterList, ParameterEnum, ParameterRange

# is this legal?
from astropy.table import QTable

from pymetis.classes.dataitems import DataItem
from pymetis.dataitems.badpixmap import BadPixMapIfu
from pymetis.dataitems.gainmap import GainMapIfu
from pymetis.dataitems.linearity.linearity import LinearityMapIfu
from pymetis.dataitems.masterdark.masterdark import MasterDarkIfu
from pymetis.dataitems.masterflat import MasterFlatIfu
from pymetis.dataitems.rsrf import IfuRsrfRaw, IfuRsrfBackground, RsrfIfu
from pymetis.dataitems.raw.wcuoff import IfuWcuOffRaw
from pymetis.classes.recipes import MetisRecipe, MetisRecipeImpl
from pymetis.classes.prefab.darkimage import DarkImageProcessor
from pymetis.classes.inputs import (BadPixMapInput, MasterDarkInput, RawInput, GainMapInput,
                                    WavecalInput, DistortionTableInput, LinearityInput, OptionalInputMixin,
                                    SinglePipelineInput)
from pymetis.classes.inputs import PersistenceInputSetMixin, LinearityInputSetMixin

ma = np.ma
EXT = 4  # TODO: update to read multi-extension files and index by EXTNAME instead of integer


class MetisIfuRsrfImpl(DarkImageProcessor):
    class InputSet(PersistenceInputSetMixin, LinearityInputSetMixin, DarkImageProcessor.InputSet):
        class RawInput(RawInput):
            Item = IfuRsrfRaw

        class MasterDarkInput(MasterDarkInput):
            Item = MasterDarkIfu

        class GainMapInput(OptionalInputMixin, GainMapInput):
            Item = GainMapIfu

        class LinearityInput(OptionalInputMixin, LinearityInput):
            Item = LinearityMapIfu

        class RsrfWcuOffInput(RawInput):
            """
            WCU_OFF input illuminated by the WCU up-to and including the
            integrating sphere, but no source.
            """
            Item = IfuWcuOffRaw

        # TBC: could this be replaced by the MASTER_DARK_IFU input?
        class BadPixMapInput(OptionalInputMixin, BadPixMapInput):
            Item = BadPixMapIfu

        DistortionTableInput = DistortionTableInput
        WavecalInput = WavecalInput

    ProductRsrfBackground = IfuRsrfBackground
    ProductMasterFlat = MasterFlatIfu
    ProductRsrfIfu = RsrfIfu
    ProductBadPixMap = BadPixMapIfu

    def process(self) -> set[DataItem]:
        """
        This function processes the input images:
        - stack the wcu_off images into background_img
        - subtract background_img from raw_images and stack
        - calculate the black-body image from the wavecal_img
        - divide the stacked raw image by the black-body image
        - create the 1D RSRF curves from the flat image
        - create the bad pixel map from the master dark and update it
        """

        # load parameters
        stackmethod = self.parameters[f"{self.name}.stacking.method"].value
        extract_hwidth = self.parameters[f"{self.name}.extract.hwidth"].value

        # TODO: FUNC: basic raw processing of RSRF and WCU_OFF input frames:
        # - dark subtraction? (subtracting WCU_OFF frame should suffice?)
        # - gain / linearity correction?

        # load MASTER_DARK_IFU image and extract bad pixel map
        # TODO: update to load multi-extension file, current intermediate
        # products are only single-extension
        master_dark_img = self.inputset.master_dark.load_images(extension=0)
        badpix_map = master_dark_img.image.bpm

        # load IFU trace definition file - only one extension for now
        trace_list = self.inputset.distortion_table.item().read(extension=0)

<<<<<<< HEAD
        # load wavelength calibration image
        wavecal_img = self.inputset.wavecal.load_images(extension=0)

        # create master WCU_OFF background image
=======
        # load wavelength calibration image - only one extension for now
        wavecal_img = cpl.core.Image.load(
            self.inputset.wavecal.frame.file, extension=EXT)

        # create master WCU_OFF background image
        Msg.info(self.__class__.__qualname__,
                    f"Creating WCU_OFF background image...")
>>>>>>> 712e1a3b
        background_hdr = cpl.core.PropertyList()
        # self.inputset.background.frameset.dump() # debug
        bg_images = self.inputset.rsrf_wcu_off.load_images()
        background_img = self.combine_images(bg_images, stackmethod)

        # TODO: define usedframes?
        # TODO: Add product keywords - currently none defined in DRLD

        # create 2D flat image (raw images are added together)
<<<<<<< HEAD
        spec_flat_hdr = cpl.core.PropertyList()
=======
        Msg.info(self.__class__.__qualname__,
                    f"Creating 2D spectral flat image...")

        spec_flat_hdr = \
            cpl.core.PropertyList()
>>>>>>> 712e1a3b
        # load RSRF_RAW images, subtract the background and stack them
        raw_images = self.inputset.raw.load_images(extension=1)
        # FUNC: single-extension data product for now
        raw_images.subtract_image(background_img)
        spec_flat_img = self.combine_images(raw_images, stackmethod)
        # propagate badpixel mask
        spec_flat_img.reject_from_mask(badpix_map)
        # TODO: propagate errors

        # obtain black-body temperature from first frame's header
        # NOTE: this assumes raw frames were grouped by BB temperature
        rsrf_raw_hdr = cpl.core.PropertyList.load(
            self.inputset.raw.frameset[0].file,
            position=0)

        bb_temp = rsrf_raw_hdr['WCU_BB_TEMP'].value

        # create black-body image
        Msg.info(self.__class__.__qualname__,
                    f"Creating black-body image...")
        bb_img = create_ifu_blackbody_image(wavecal_img, bb_temp)

        # scale the BB image to the RSRF image before dividing
        raw_level = spec_flat_img.get_max()
        bb_level = bb_img.get_median()
        if bb_level == 0:
            Msg.warning(self.__class__.__qualname__,
                "Zero median value for blackbody image, skipping normalisation")
        else:
            bb_img.multiply_scalar(raw_level / bb_level)

        # divide the RSRF image by the black-body spectrum
        # (inherits the bb bad-pixel mask)
        spec_flat_img.divide(bb_img)
        # TODO: propagate errors

        # SKEL: Add QC keywords
        qc_badpix_count = spec_flat_img.count_rejected()
        spec_flat_hdr.append(
            cpl.core.Property(
                "QC IFU RSRF NBADPIX",
                cpl.core.Type.INT,
                qc_badpix_count,
                "Number of bad pixels"
            )
        )

        # create bad pixel map product
        Msg.info(self.__class__.__qualname__,
                    f"Creating bad pixel map...")
        # TODO: FUNC: create updated bad pixel map
        badpix_hdr = cpl.core.PropertyList()
        # placeholder data for now -- bad-pixel map based spec_flat_img
        badpix_img = master_dark_img
        badpix_img.reject_from_mask(spec_flat_img.bpm)  # update with master_dark bpm
        # TODO: create QC1 parameters:
        # Add QC keywords
        badpix_hdr.append(
            cpl.core.Property(
                "QC IFU RSRF NBADPIX",
                cpl.core.Type.INT,
                qc_badpix_count,
                "Number of bad pixels"
            )
        )

        # extract 1D RSRF curves
        Msg.info(self.__class__.__qualname__,
                    f"Extracting 1D RSRF curves...")
        rsrf_1d_list = extract_ifu_1d_spectra(spec_flat_img, trace_list,
                                              trace_width=extract_hwidth)

        # global normalisation of the 1D RSRF curves
        rsrf_med = np.zeros(len(rsrf_1d_list))
        for i in range(len(rsrf_1d_list)):
            # avoid calling cpl.core.Vector.median() as this sorts the vector!
            rsrf_med[i] = np.median(np.array(rsrf_1d_list[i]))

        # scale = np.mean(rsrf_med) + 1
        # FixMe manually adding one to avoid a cpl.core.DivisionByZeroError
        scale = np.mean(rsrf_med) + 1

        if scale == 0:
            Msg.warning(self.__class__.__qualname__,
                "Zero average scale for RSRF curves, skipping normalisation")
        else:
            for rsrf_1d in rsrf_1d_list:
                rsrf_1d.divide_scalar(scale)

        # create 1D RSRF product
        rsrf_hdr = cpl.core.PropertyList()
        # TODO: FUNC: Add product keywords - currently none defined in DRLD
        # TODO: Decide on FITS file structure for multiple extensions
        table = QTable()
        for i, rsrf in enumerate(rsrf_1d_list, start=1):
            table[f'rsrf_{i}'] = rsrf
            table[f'rsrf_{i}'].name = f'rsrf_{i}'
            table[f'rsrf_{i}'].unit = 'normalised'
            table[f'rsrf_{i}'].description = '1D RSRF curve {i}'

        rsrf_table = cpl.core.Table(table)

        Msg.info(self.__class__.__qualname__,
                    f"Finalising recipe products...")

        product_background = self.ProductRsrfBackground(background_hdr, background_img)
        product_master_flat_ifu = self.ProductMasterFlat(spec_flat_hdr, spec_flat_img)
        product_rsrf_ifu = self.ProductRsrfIfu(rsrf_hdr, rsrf_table)
        product_badpix_map_ifu = self.ProductBadPixMap(badpix_hdr, badpix_img)

        return {product_background, product_master_flat_ifu, product_rsrf_ifu, product_badpix_map_ifu}

<<<<<<< HEAD
=======
    def load_images(self, frameset: cpl.ui.FrameSet) -> cpl.core.ImageList:
        """Load an imagelist from a FrameSet

        This is a temporary implementation that should be generalised to the
        entire pipeline package. It uses cpl functions - these should be
        replaced with hdrl functions once they become available, in order
        to use uncertainties and masks.
        """
        output = cpl.core.ImageList()

        for idx, frame in enumerate(frameset):
            Msg.info(self.__class__.__qualname__,
                              f"Processing input frame #{idx}: {frame.file!r}...")
            output.append(cpl.core.Image.load(frame.file, extension=EXT))

        return output

>>>>>>> 712e1a3b

def create_ifu_blackbody_image(wavecal_img, bb_temp) -> cpl.core.Image:
    """
    Create a blackbody image from the RSRF image and the wavelength calibration image.
    """

    wdata = wavecal_img.as_array()

    # create a new image to hold the black-body spectrum
    # each pixel will hold the BB flux at the wavelength of that pixel
    bb_data = np.zeros_like(wdata)

    # create wavelength lookup table [im um]
    wlookup = np.unique(wdata)[1:]  # remove the first element (0)
    wavelengths = cpl.core.Vector(wlookup / 1e6)  # Wavelengths in meters

    # Calculate the black-body flux at each wavelength
    flux = cpl.drs.photom.fill_blackbody(cpl.drs.photom.Unit.LESS,  # output unit
                                         wavelengths,  # Wavelengths in meters
                                         cpl.drs.photom.Unit.LENGTH,  # input unit
                                         bb_temp)  # Temperature in Kelvin

    # convert lookup table to vector for binary search functionality
    wlookup = cpl.core.Vector(wlookup)

    # fill the BB data array with the flux values
    for i in range(bb_data.shape[0]):
        for j in range(bb_data.shape[1]):
            if wdata[i, j] > 0:  # only fill valid pixels
                # find the index of the closest wavelength in the lookup table
                # and assign the corresponding flux value
                bb_data[i, j] = flux[wlookup.binary_search(wdata[i, j])]

    # mask the zero values with the bad-pixel mask to avoid division by zero
    bb_img = cpl.core.Image(bb_data)
    bb_img.reject_value({0})

    return bb_img


def extract_ifu_1d_spectra(img, trace_list, trace_width: int = 10) -> list:
    """
    Extract 1D spectra from the given image using the provided list of
    spectral trace coordinates.

    Parameters:
    img : cpl.core.Image
        The image from which to extract the spectra.
    trace_list : list of tuples
        Each tuple contains two arrays: x-coordinates and y-coordinates
        of the spectral trace.
    trace_width : int
        The width of the trace to be used for extraction.

    Returns:
    list of cpl.core.Vector
        A list of 1D spectra extracted from the image.
    """

    # copy data to np.masked_array for processing
    rej_mask = np.array(img.bpm)  # set bad pixels
    mdata = ma.masked_array(img.as_array(), mask=rej_mask)
    imwidth = img.width

    # TODO: check that traces are within the image bounds

    # create a list of 1D RSRF curves (width is the image width)
    rsrf_1d_list = []
    for trace in trace_list:
        x_arr, y_arr = trace[0], trace[1]
        rsrf_1d = np.zeros(2048, dtype=float)
        for i, x in enumerate(x_arr):
            yc = y_arr[i]
            # rsrf_1d[x] = mdata[int(yc - trace_width):int(yc + trace_width), x].mean()
            # FixMe replaced this by one for now. Also, numpy definitely has a clever method for rolling median
            rsrf_1d[x] = 1
        rsrf_1d_list.append(cpl.core.Vector(rsrf_1d))

    return rsrf_1d_list


class MetisIfuRsrf(MetisRecipe):
    _name: str = "metis_ifu_rsrf"
    _version: str = "0.1"
    _author: str = "Janus Brink, A*"
    _email: str = "janus.brink27@gmail.com"
    _synopsis: str = "Determine the relative spectral response function for the IFU detector."

    _matched_keywords: set[str] = {'DET.DIT', 'DET.NDIT', 'DRS.IFU'}
    _algorithm = """Average / median stack WCU_OFF images to create background image
        Subtract background image from individual RSRF RAW frames
        Stack the RSRF RAW frames
        TBC: subtract master_dark from above frames first?
        TBC: apply gain / linearity corrections to above frames?
        TBC: obtain bad pixel map from master_dark?
        Create continuum image by mapping Planck spectrum at Tlamp to wavelength image
        Scale continuum image to match the RSRF image
        Divide stacked RAW frame by continuum image and save as MASTER_FLAT_IFU (2D RSRF)
        Average in spatial direction for each spectral trace to obtain
            relative response function (1D RSRF) - table with 1D spectra
        Normalise the set of 1D spectra to a common level before saving as RSRF_IFU
        Create bad pixel map from the master flat and update with locations
            of zero values in the continuum image - save as BADPIX_MAP_IFU"""

    parameters = ParameterList([
        # --stacking.method
        ParameterEnum(
            name=f"{_name}.stacking.method",
            context=_name,
            description="Name of the method used to combine the input images",
            default="median",
            alternatives=("average", "median"),
            cli_alias="stacking.method",
        ),
        # --extract.hwidth
        ParameterRange(
            name=f"{_name}.extract.hwidth",
            context=_name,
            description="Half width of trace for 1D RSRF extraction [pix]",
            cli_alias="extract.hwidth",
            default=20,
            min=1,
            max=30,
        ),
    ])

    Impl: type[MetisRecipeImpl] = MetisIfuRsrfImpl<|MERGE_RESOLUTION|>--- conflicted
+++ resolved
@@ -106,20 +106,16 @@
         # load IFU trace definition file - only one extension for now
         trace_list = self.inputset.distortion_table.item().read(extension=0)
 
-<<<<<<< HEAD
         # load wavelength calibration image
         wavecal_img = self.inputset.wavecal.load_images(extension=0)
-
-        # create master WCU_OFF background image
-=======
         # load wavelength calibration image - only one extension for now
         wavecal_img = cpl.core.Image.load(
             self.inputset.wavecal.frame.file, extension=EXT)
 
         # create master WCU_OFF background image
+        background_hdr = cpl.core.PropertyList()
         Msg.info(self.__class__.__qualname__,
                     f"Creating WCU_OFF background image...")
->>>>>>> 712e1a3b
         background_hdr = cpl.core.PropertyList()
         # self.inputset.background.frameset.dump() # debug
         bg_images = self.inputset.rsrf_wcu_off.load_images()
@@ -129,15 +125,12 @@
         # TODO: Add product keywords - currently none defined in DRLD
 
         # create 2D flat image (raw images are added together)
-<<<<<<< HEAD
         spec_flat_hdr = cpl.core.PropertyList()
-=======
         Msg.info(self.__class__.__qualname__,
                     f"Creating 2D spectral flat image...")
 
         spec_flat_hdr = \
             cpl.core.PropertyList()
->>>>>>> 712e1a3b
         # load RSRF_RAW images, subtract the background and stack them
         raw_images = self.inputset.raw.load_images(extension=1)
         # FUNC: single-extension data product for now
@@ -250,26 +243,6 @@
 
         return {product_background, product_master_flat_ifu, product_rsrf_ifu, product_badpix_map_ifu}
 
-<<<<<<< HEAD
-=======
-    def load_images(self, frameset: cpl.ui.FrameSet) -> cpl.core.ImageList:
-        """Load an imagelist from a FrameSet
-
-        This is a temporary implementation that should be generalised to the
-        entire pipeline package. It uses cpl functions - these should be
-        replaced with hdrl functions once they become available, in order
-        to use uncertainties and masks.
-        """
-        output = cpl.core.ImageList()
-
-        for idx, frame in enumerate(frameset):
-            Msg.info(self.__class__.__qualname__,
-                              f"Processing input frame #{idx}: {frame.file!r}...")
-            output.append(cpl.core.Image.load(frame.file, extension=EXT))
-
-        return output
-
->>>>>>> 712e1a3b
 
 def create_ifu_blackbody_image(wavecal_img, bb_temp) -> cpl.core.Image:
     """
