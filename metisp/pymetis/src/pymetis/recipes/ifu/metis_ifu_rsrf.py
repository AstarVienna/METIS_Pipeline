"""
This file is part of the METIS Pipeline.
Copyright (C) 2024 European Southern Observatory

This program is free software; you can redistribute it and/or modify
it under the terms of the GNU General Public License as published by
the Free Software Foundation; either version 2 of the License, or
(at your option) any later version.

This program is distributed in the hope that it will be useful,
but WITHOUT ANY WARRANTY; without even the implied warranty of
MERCHANTABILITY or FITNESS FOR A PARTICULAR PURPOSE.  See the
GNU General Public License for more details.

You should have received a copy of the GNU General Public License
along with this program; if not, write to the Free Software
Foundation, Inc., 51 Franklin St, Fifth Floor, Boston, MA  02110-1301  USA
"""

import re
import cpl
from typing import Dict

from pymetis.base import MetisRecipe
from pymetis.base.product import PipelineProduct
from pymetis.inputs.common import SinglePipelineInput, MultiplePipelineInput, \
                            BadpixMapInput, MasterDarkInput, LinearityInput, \
                            RawInput, GainMapInput, PersistenceMapInput, \
                            WavecalInput, DistortionTableInput
from pymetis.inputs.mixins import PersistenceInputSetMixin
from pymetis.prefab.darkimage import DarkImageProcessor





class MetisIfuRsrfImpl(DarkImageProcessor):
    class InputSet(DarkImageProcessor.InputSet):
        class RawInput(RawInput):
            _tags = re.compile(r"IFU_RSRF_RAW")
            _title = "IFU rsrf raw"

        MasterDarkInput = MasterDarkInput
        
        class RsrfWcuOffInput(RawInput):
            """
            WCU_OFF input illuminated by the WCU up-to and including the
            integrating sphere, but no source.
            """
            _tags = re.compile(r"IFU_WCUOFF_RAW")
            _title = "IFU WCU off"

        def __init__(self, frameset: cpl.ui.FrameSet):
            super().__init__(frameset)
            self.background = self.RsrfWcuOffInput(frameset)
            self.linearity = LinearityInput(frameset)
            self.gain_map = GainMapInput(frameset)
            self.distortion_table = DistortionTableInput(frameset)
            self.wavecal = WavecalInput(frameset)
            self.persistence = PersistenceMapInput(frameset, required=False)
            self.badpixmap = BadpixMapInput(frameset, required=False)

            self.inputs += [self.background, self.linearity,
                            self.gain_map, self.distortion_table,
                            self.wavecal, self.persistence, self.badpixmap]

    class ProductBackground(PipelineProduct):
        """
        Intermediate product: the instrumental background (WCU OFF)
        """
        group = cpl.ui.Frame.FrameGroup.PRODUCT # TBC
        level = cpl.ui.Frame.FrameLevel.INTERMEDIATE
        frame_type = cpl.ui.Frame.FrameType.IMAGE

        # SKEL: copy product keywords from header
        def add_properties(self):
            super().add_properties()
            self.properties.append(self.header)

        @property
        def category(self) -> str:
            return "IFU_RSRF_BACKGROUND"

        @property
        def output_file_name(self) -> str:
            return f"{self.category}.fits"

        @property
        def tag(self) -> str:
            return rf"{self.category}"

    class ProductMasterFlatIfu(PipelineProduct):
        group = cpl.ui.Frame.FrameGroup.CALIB # TBC
        level = cpl.ui.Frame.FrameLevel.FINAL
        frame_type = cpl.ui.Frame.FrameType.IMAGE

        # SKEL: copy product keywords from header
        def add_properties(self):
            super().add_properties()
            self.properties.append(self.header)

        @property
        def category(self) -> str:
            return rf"MASTER_FLAT_IFU"

        @property
        def output_file_name(self) -> str:
            return f"{self.category}.fits"

        @property
        def tag(self) -> str:
            return rf"{self.category}"


    class ProductRsrfIfu(PipelineProduct):
        group = cpl.ui.Frame.FrameGroup.CALIB # TBC
        level = cpl.ui.Frame.FrameLevel.FINAL
        frame_type = cpl.ui.Frame.FrameType.IMAGE # set of 1D spectra?

        # SKEL: copy product keywords from header
        def add_properties(self):
            super().add_properties()
            self.properties.append(self.header)
        
        @property
        def category(self) -> str:
            return rf"RSRF_IFU"

        @property
        def output_file_name(self) -> str:
            return f"{self.category}.fits"

        @property
        def tag(self) -> str:
            return rf"{self.category}"

    class ProductBadpixMapIfu(PipelineProduct):
        group = cpl.ui.Frame.FrameGroup.CALIB # TBC
        level = cpl.ui.Frame.FrameLevel.FINAL
        frame_type = cpl.ui.Frame.FrameType.IMAGE

        # SKEL: copy product keywords from header
        def add_properties(self):
            super().add_properties()
            self.properties.append(self.header)

<<<<<<< HEAD
        header = cpl.core.PropertyList()
        images = self.inputset.load_raw_images()
        image = self.combine_images(images, "add")
=======
        @property
        def category(self) -> str:
            return rf"BADPIX_MAP_IFU"
>>>>>>> cc11422a

        @property
        def output_file_name(self) -> str:
            return f"{self.category}.fits"

        @property
        def tag(self) -> str:
            return rf"{self.category}"

    def process_images(self) -> Dict[str, PipelineProduct]: 
        # TODO: FUNC: basic raw processing of RSRF and WCU_OFF input frames:
        # - dark subtraction? (subtracting WCU_OFF frame might suffice?)
        # - gain / linearity correction? (as for dark subtraction)
        # - master dark will be used for bad-pixel map as a minimum

        # create bad pixel map
        # TODO: FUNC: create updated bad pixel map
        badpix_hdr = cpl.core.PropertyList()
        # placeholder data for now - bad-pixel map based on master_dark
        badpix_img = cpl.core.Image.load(self.inputset.master_dark.frame.file,
                                         extension=0)
        # TODO: create QC1 parameters:
        qc_badpix_count = 0
        # SKEL: Add QC keywords
        badpix_hdr.append(
            cpl.core.Property(
                "QC IFU RSRF NBADPIX",         
                cpl.core.Type.INT,
                qc_badpix_count,
                )
            )

        # create master WCU_OFF background image
        background_hdr = \
            cpl.core.PropertyList()
        # self.inputset.background.frameset.dump() # debug
        bg_images = self.load_images(self.inputset.background.frameset)
        background_img = self.combine_images(bg_images, "median") # if >2 images
        # TODO: SKEL: define usedframes?
        # TODO: SKEL: Add product keywords - currently none defined in DRLD

        # create 2D flat images (one for each raw input image?)
        spec_flat_hdr = \
            cpl.core.PropertyList()
        raw_images = self.load_images(self.inputset.raw.frameset)
        raw_images.subtract_image(background_img)
        # TODO: FUNC: group RSRF input frames (using EDPS wokflow?) by
        #   1. BB temperature
        #   2. int_sphere entrance aperture size
        #   3. Chopper mirror position
        # TODO: FUNC: collapse each group into a 2D image
        # TODO: FUNC: apply distortion correction and wavelength calibration
        # TODO: FUNC: divide each collapsed image by ideal continuum spec image,
        #   given T_BB_lamp and normalise
        # SKEL: Add QC keywords
        spec_flat_hdr.append(
            cpl.core.Property(
                "QC IFU RSRF NBADPIX",         
                cpl.core.Type.INT,
                qc_badpix_count,
                )
            )
        
        # SKEL: placeholder single-file, single-extension data product for now
        spec_flat_img = self.combine_images(raw_images, "add")

        # create 1D RSRF
        # TODO: FUNC: average 2D flat in spatial direction for each trace
        rsrf_hdr = \
            cpl.core.PropertyList()
        # TODO: SKEL: Add product keywords - currently none defined in DRLD
        # SKEL: placeholder data for now
        # NOTE: rebin() cpl documentation is incorrect -
        # ystart, xstart parameters are *1-based*, NOT 0-based
        img_height = spec_flat_img.height
        rsrf_img = spec_flat_img.rebin(1, 1, img_height, 1)
        rsrf_img.divide_scalar(img_height)

        # instantiate products
        self.products = {
            self.ProductBackground.tag:
                self.ProductBackground(self, background_hdr, background_img),
            self.ProductMasterFlatIfu.tag:
                self.ProductMasterFlatIfu(self, spec_flat_hdr, spec_flat_img),
            self.ProductRsrfIfu.tag:
                self.ProductRsrfIfu(self, rsrf_hdr, rsrf_img),
            self.ProductBadpixMapIfu.tag:
                self.ProductBadpixMapIfu(self, badpix_hdr, badpix_img),
        }

        return self.products

    def load_images(self, frameset: cpl.ui.FrameSet) -> cpl.core.ImageList:
        """Load an imagelist from a FrameSet

        This is a temporary implementation that should be generalised to the
        entire pipeline package. It uses cpl functions - these should be
        replaced with hdrl functions once they become available, in order
        to use uncertainties and masks.
        """
        output = cpl.core.ImageList()

        for idx, frame in enumerate(frameset):
            cpl.core.Msg.info(self.__class__.__qualname__,
                     f"Processing input frame #{idx}: {frame.file!r}...")
            output.append(cpl.core.Image.load(frame.file, extension=1))

        return output


class MetisIfuRsrf(MetisRecipe):
    _name = "metis_ifu_rsrf"
    _version = "0.1"
    _author = "Janus Brink"
    _email = "janus.brink27@gmail.com"
    _synopsis = "Determine the relative spectral response function."
    _description = """\
    Create relative spectral response function for the IFU detector

    Inputs
        IFU_RSRF_RAW:    Raw RSRF images [1-n]
        IFU_WCU_RAW_OFF: Background images with WCU black-body closed [1-n]
        MASTER_DARK_IFU: Master dark frame [optional?]
        BADPIX_MAP_IFU:  Bad-pixel map for 2RG detector [optional]
        PERSISTENCE_MAP: Persistence map [optional]
        GAIN_MAP_IFU:    Gain map for 2RG detector
        LINEARITY_IFU:   Linearity map for 2RG detector
        IFU_DISTORTION_TABLE: Distortion coefficients for an IFU data set
        IFU_WAVECAL:     IFU wavelength calibration

    Matched Keywords
        DET.DIT
        DET.NDIT
        DRS.IFU
    
    Outputs
        MASTER_FLAT_IFU: Master flat frame for IFU image data
        RSRF_IFU: 1D relative spectral response function
        BADPIX_MAP_IFU: Updated bad-pixel map

    Algorithm            
        Average / median stack WCU_OFF images to create background image
        Subtract background image from individual RSRF RAW frames
        TBC: subtract master_dark from above frames first?
        TBC: apply gain / linearity corrections to above frames?
        TBC: obtain bad pixel map from master_dark?
        Create continuum image by mapping Planck spectrum at Tlamp to wavelength
            image.
        Divide exposures by continuum image.
        Create master flat (2D RSRF) - TBC one extension per input exposure?
        Average in spatial direction to obtain relative response function
            (1D RSRF) - TBC multiple FITS extensions with spectral traces?
    """

    # This should not be here but without it pyesorex crashes
    parameters = cpl.ui.ParameterList([
        cpl.ui.ParameterEnum(
            name="metis_ifu_rsrf.telluric",
            context="metis_ifu_rsrf",
            description="Use telluric correction",
            default=False,
            alternatives=(True, False),
        ),
    ])
    implementation_class = MetisIfuRsrfImpl<|MERGE_RESOLUTION|>--- conflicted
+++ resolved
@@ -41,7 +41,7 @@
             _title = "IFU rsrf raw"
 
         MasterDarkInput = MasterDarkInput
-        
+
         class RsrfWcuOffInput(RawInput):
             """
             WCU_OFF input illuminated by the WCU up-to and including the
@@ -121,7 +121,7 @@
         def add_properties(self):
             super().add_properties()
             self.properties.append(self.header)
-        
+
         @property
         def category(self) -> str:
             return rf"RSRF_IFU"
@@ -144,15 +144,9 @@
             super().add_properties()
             self.properties.append(self.header)
 
-<<<<<<< HEAD
-        header = cpl.core.PropertyList()
-        images = self.inputset.load_raw_images()
-        image = self.combine_images(images, "add")
-=======
         @property
         def category(self) -> str:
             return rf"BADPIX_MAP_IFU"
->>>>>>> cc11422a
 
         @property
         def output_file_name(self) -> str:
@@ -162,7 +156,7 @@
         def tag(self) -> str:
             return rf"{self.category}"
 
-    def process_images(self) -> Dict[str, PipelineProduct]: 
+    def process_images(self) -> Dict[str, PipelineProduct]:
         # TODO: FUNC: basic raw processing of RSRF and WCU_OFF input frames:
         # - dark subtraction? (subtracting WCU_OFF frame might suffice?)
         # - gain / linearity correction? (as for dark subtraction)
@@ -179,7 +173,7 @@
         # SKEL: Add QC keywords
         badpix_hdr.append(
             cpl.core.Property(
-                "QC IFU RSRF NBADPIX",         
+                "QC IFU RSRF NBADPIX",
                 cpl.core.Type.INT,
                 qc_badpix_count,
                 )
@@ -210,12 +204,12 @@
         # SKEL: Add QC keywords
         spec_flat_hdr.append(
             cpl.core.Property(
-                "QC IFU RSRF NBADPIX",         
+                "QC IFU RSRF NBADPIX",
                 cpl.core.Type.INT,
                 qc_badpix_count,
                 )
             )
-        
+
         # SKEL: placeholder single-file, single-extension data product for now
         spec_flat_img = self.combine_images(raw_images, "add")
 
