--- conflicted
+++ resolved
@@ -21,96 +21,60 @@
 
 import cpl
 from cpl.core import Msg
-import os
-from typing import Any, final
-
-<<<<<<< HEAD
+
 from pymetis.classes.mixins import TargetStdMixin, TargetSciMixin
-from pymetis.classes.products import PipelineProduct, PipelineImageProduct
-from pymetis.classes.products import TargetSpecificProduct
-=======
->>>>>>> 9bde8f1a
 from pymetis.classes.recipes import MetisRecipe
-from pymetis.classes.products import TargetSpecificProduct
-from pymetis.classes.products import PipelineProduct
-from pymetis.classes.inputs import RawInput
-from pymetis.classes.inputs import MasterDarkInput, MasterFlatInput
-from pymetis.classes.inputs import PersistenceInputSetMixin, LinearityInputSetMixin, GainMapInputSetMixin
+from pymetis.classes.products import PipelineProduct, PipelineImageProduct, TargetSpecificProduct
+from pymetis.classes.inputs import (RawInput, MasterDarkInput, MasterFlatInput,
+                                    PersistenceInputSetMixin, LinearityInputSetMixin, GainMapInputSetMixin)
 from pymetis.classes.prefab.darkimage import DarkImageProcessor
-import numpy.random as random
-import numpy as np
 
 class MetisNImgChopnodImpl(DarkImageProcessor):
     detector = '2RG'
 
     class InputSet(PersistenceInputSetMixin, LinearityInputSetMixin, GainMapInputSetMixin, DarkImageProcessor.InputSet):
         """
-        The first step of writing a recipe is to define an InputSet: the one-to-one class
-        that wraps all the recipe inputs. It encapsulates the entire input and
-
-        - defines which tags to look for, optionally with placeholders like `{det}`, that can be set globally
-        - which of the inputs are optional (just set `required = False`)
-        - provides mechanism for verification that the required frames are actually present
+        The first step of writing a recipe is to define an InputSet:
+        the one-to-one class that wraps all the recipe inputs.
+        It encapsulates the entire input and
+        - defines which tags to look for, optionally with placeholders like `{det}` that can be set globally
+        - defines which of the inputs are optional (just set `required = False`)
+        - provides a mechanism for verification that the required frames are actually present
 
         Inputs are twofold:
-
         - children of SinglePipelineInput, which expect exactly one frame to be present (or at most one if optional).
-            They will warn is multiple frames are found and keep the last one.
+            They will warn if multiple frames are found and keep the last one.
         - children of MultiplePipelineInput, which expect multiple frames with the same tag (usually RAWs).
             Again, the frame set may be empty if `required` is set to False.
 
         You may instantiate your inputs directly as SinglePipelineInput or MultiplePipelineInput with appropriate tags,
         or use or extend one of the predefined classes (see `pymetis.inputs.common`).
 
-        The input is automatically verified (see the base InputSet class and its Single and Multiple children)
+        The input is automatically verified (see the base InputSet class and its Single and Multiple children),
         and an exception is raised whenever something is amiss.
         """
 
-        # This InputSet class derives from `DarkImageProcessor.InputSet`, which in turn inherits from
-        # `RawImageProcessor.InputSet`. It already knows that it wants a RawInput and MasterDarkInput class,
+        # This InputSet class derives from `DarkImageProcessor.InputSet`,
+        # which in turn inherits from `RawImageProcessor.InputSet`.
+        # It already knows that it wants a RawInput and MasterDarkInput class
         # but does not know about the tags yet. So here we define tags for the raw input:
         class RawInput(RawInput):
             _tags: re.Pattern = re.compile(r"N_IMAGE_(?P<target>SCI|STD)_RAW")
             _description: str = "Raw exposure of a standard star in the N image mode."
 
-        # Now we need a master dark. Since nothing is changed and the tag is always the same,
-        # we just point to the provided MasterDarkInput. Note that we do not have to instantiate
-        # it explicitly anywhere, `MasterDarkInput` takes care of that for us.
+        # Now we need a master dark frame.
+        # Since nothing is changed and the tag is always the same, # we just point to the provided MasterDarkInput.
+        # Note that we do not have to instantiate it explicitly anywhere, `MasterDarkInput` takes care of that for us.
         MasterDarkInput = MasterDarkInput
 
-<<<<<<< HEAD
-    class ProductBkgSubtracted(TargetSpecificProduct, PipelineImageProduct):
-        band: str = "N"
-        level: cpl.ui.Frame.FrameLevel = cpl.ui.Frame.FrameLevel.FINAL
-        _description: str = "Thermal background subtracted images of standard N exposures."
-=======
-        # Also one master flat is required. Again, we use a prefabricated class, but reset the tags
+        # Also one master flat is required. Again, we use a prefabricated class but reset the tags
         class MasterFlatInput(MasterFlatInput):
             _tags: re.Pattern = re.compile(r"MASTER_IMG_FLAT_(?P<source>LAMP|TWILIGHT)_(?P<band>N)")
             _description: str = "Master flat frame for N image data."
 
-    class ProductReduced(TargetSpecificProduct):
-        """
-        The second big part is defining the products. For every product we create a separate class
-        which defines the tag, group, level and frame type. Here we only have one kind of product,
-        so its name is `Product` (or fully qualified, `MetisNImgChopnodImpl.Product`).
-        But feel free to be more creative with names: it could be `MetisNImgChopnodImpl.ProductBasicReduced`.
-        """
-        group = cpl.ui.Frame.FrameGroup.PRODUCT
-        level = cpl.ui.Frame.FrameLevel.FINAL
-        frame_type = cpl.ui.Frame.FrameType.IMAGE
->>>>>>> 9bde8f1a
-        _oca_keywords = {'PRO.CATG', 'INS.OPTI3.NAME', 'INS.OPTI9.NAME', 'INS.OPTI10.NAME', 'DRS.FILTER'}
-        _description: str = "Science grade detrended exposure of the N image mode."
-
-        
-        @classmethod
-        def tag(cls) -> str:
-            return rf"N_{cls.target():s}_BKG_SUBTRACTED"
-
-    class ProductBackground(TargetSpecificProduct):
-        """
-        The second big part is defining the products. For every product we create a separate class
+    class ProductReduced(TargetSpecificProduct, PipelineImageProduct):
+        """
+        The second big part is defining the products. For every product, we create a separate class
         which defines the tag, group, level and frame type. Here we only have one kind of product,
         so its name is `Product` (or fully qualified, `MetisNImgChopnodImpl.Product`).
         But feel free to be more creative with names: it could be `MetisNImgChopnodImpl.ProductBasicReduced`.
@@ -121,12 +85,29 @@
         _oca_keywords = {'PRO.CATG', 'INS.OPTI3.NAME', 'INS.OPTI9.NAME', 'INS.OPTI10.NAME', 'DRS.FILTER'}
         _description: str = "Science grade detrended exposure of the N image mode."
 
-        
+
+        @classmethod
+        def tag(cls) -> str:
+            return rf"N_{cls.target():s}_BKG_SUBTRACTED"
+
+    class ProductBackground(TargetSpecificProduct, PipelineImageProduct):
+        """
+        The second big part is defining the products.
+        For every product, we create a separate class which defines the tag, group, level and frame type.
+        Here we only have one kind of product, so its name is `Product`
+        (or fully qualified, `MetisNImgChopnodImpl.Product`).
+        But feel free to be more creative with names: it could be `MetisNImgChopnodImpl.ProductBasicReduced`.
+        """
+        group = cpl.ui.Frame.FrameGroup.PRODUCT
+        level = cpl.ui.Frame.FrameLevel.FINAL
+        frame_type = cpl.ui.Frame.FrameType.IMAGE
+        _oca_keywords = {'PRO.CATG', 'INS.OPTI3.NAME', 'INS.OPTI9.NAME', 'INS.OPTI10.NAME', 'DRS.FILTER'}
+        _description: str = "Science grade detrended exposure of the N image mode."
+
         @classmethod
         def tag(cls) -> str:
             return rf"N_{cls.target():s}_BACKGROUND"
 
-        
     def prepare_images(self,
                        raw_frames: cpl.ui.FrameSet) -> cpl.core.ImageList:
         prepared_images = cpl.core.ImageList()
@@ -144,28 +125,27 @@
     def process_images(self) -> [PipelineProduct]:
         """
         This is where the magic happens: all business logic of the recipe should be contained within this function.
-        You can define extra private functions, or use functions from the parent classes:
+        You can define extra private functions or use functions from the parent classes:
         for instance, combine_images is a helper function that takes a frameset and a method and returns
         a single combined frame that is used throughout the pipeline.
         """
 
         Msg.info(self.__class__.__qualname__, f"Processing Images")
-
         Msg.info(self.__class__.__qualname__, f"Loading calibration files")
 
         flat = cpl.core.Image.load(self.inputset.master_flat.frame.file, extension=0)
         dark = cpl.core.Image.load(self.inputset.master_dark.frame.file, extension=0)
         gain = cpl.core.Image.load(self.inputset.gain_map.frame.file, extension=0)
         images = self.prepare_images(self.inputset.raw.frameset)
-        
+
         combined_image = self.combine_images(images, self.parameters["metis_n_img_chopnod.stacking.method"].value)
         header = cpl.core.PropertyList.load(self.inputset.raw.frameset[0].file, 0)
         self.target = self.inputset.tag_parameters['target']
 
-        productR = self.ProductReduced(self, header, combined_image) 
-        productB = self.ProductBackground(self, header, combined_image) 
-
-        return [productR,productB]
+        productR = self.ProductReduced(self, header, combined_image)
+        productB = self.ProductBackground(self, header, combined_image)
+
+        return [productR, productB]
 
     def _dispatch_child_class(self) -> type["MetisNImgChopnodImpl"]:
         return {
@@ -174,24 +154,14 @@
         }[self.inputset.target]
 
 
-
-
 class MetisNStdImgChopnodImpl(MetisNImgChopnodImpl):
-    _target: str = 'STD'
-
-    class ProductReduced(MetisNImgChopnodImpl.ProductReduced):
-        _target: str = 'STD'
-    class ProductBackground(MetisNImgChopnodImpl.ProductBackground):
-        _target: str = 'STD'
+    class ProductReduced(TargetStdMixin, MetisNImgChopnodImpl.ProductReduced): pass
+    class ProductBackground(TargetStdMixin, MetisNImgChopnodImpl.ProductBackground): pass
 
 
 class MetisNSciImgChopnodImpl(MetisNImgChopnodImpl):
-    _target: str = 'SCI'
-
-    class ProductReduced(MetisNImgChopnodImpl.ProductReduced):
-        _target: str = 'SCI'
-    class ProductBackground(MetisNImgChopnodImpl.ProductBackground):
-        _target: str = 'SCI'
+    class ProductReduced(TargetSciMixin, MetisNImgChopnodImpl.ProductReduced): pass
+    class ProductBackground(TargetSciMixin, MetisNImgChopnodImpl.ProductBackground): pass
 
 
 
@@ -199,7 +169,6 @@
     """
     Apart from our own recipe implementation, we have to provide the actual recipe for PyEsoRex.
     This is very simple: just the
-
     - seven required attributes as below
         - copyright may be omitted as it is provided in the base class and probably will remain the same everywhere,
     - list of parameters as required (consult DRL-D for the particular recipe)
