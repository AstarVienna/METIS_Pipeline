--- conflicted
+++ resolved
@@ -77,18 +77,12 @@
         badpix_map = combined_image         # TODO Actual implementation missing
 
         return {
-<<<<<<< HEAD
             'gain_map': Hdu(header_gain, gain_image, name=rf'{det}.SCI'),
             'linearity_map': Hdu(header_linearity, linearity_image, name=rf'{det}.SCI'),
             'badpix_map': Hdu(header_badpix, badpix_map, name=rf'{det}.SCI'),
             #'gain_map': Hdu(header_gain, gain_image, name='PRIMARY'),
             #'linearity_map': Hdu(header_linearity, linearity_image, name='PRIMARY'),
             #'badpix_map': Hdu(header_badpix, badpix_map, name='PRIMARY'),
-=======
-            'gain_map': Hdu(header_gain, gain_image, name=rf'{det}.DATA'),
-            'linearity_map': Hdu(header_linearity, linearity_image, name=rf'{det}.DATA'),
-            'badpix_map': Hdu(header_badpix, badpix_map, name=rf'{det}.DATA'),
->>>>>>> d902fa82
         }
 
     def process(self) -> set[DataItem]:
