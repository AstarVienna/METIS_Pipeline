--- conflicted
+++ resolved
@@ -1,5 +1,4 @@
 from typing import Any, Dict
-from schema import Schema
 
 import cpl
 from cpl.core import Msg
@@ -11,13 +10,10 @@
 
 class MetisLmBasicReductionImpl(RawImageProcessor):
     class Input(RawImageProcessor.Input):
-        bias: cpl.ui.Frame
-        flat: cpl.ui.Frame
-        gain: cpl.ui.Frame
-
         def __init__(self, frameset: cpl.ui.FrameSet):
             self.master_dark: cpl.ui.Frame | None = None
             self.master_flat: cpl.ui.Frame | None = None
+            self.master_gain: cpl.ui.Frame | None = None
             self.bias_image: cpl.ui.Frame | None = None
             super().__init__(frameset)
 
@@ -29,19 +25,15 @@
             elif frame.tag == "MASTER_DARK_2RG":
                 frame.group = cpl.ui.Frame.FrameGroup.CALIB
                 self.master_dark = frame
-<<<<<<< HEAD
-                Msg.debug(self.__class__.__name__, f"Got bias frame: {frame.file}.")
+                Msg.debug(self.__class__.__qualname__, f"Got master dark frame: {frame.file}.")
             elif frame.tag == "MASTER_GAIN_2RG":
                 frame.group = cpl.ui.Frame.FrameGroup.CALIB
                 self.master_gain = frame
-                Msg.debug(self.__class__.__name__, f"Got bias frame: {frame.file}.")
+                Msg.debug(self.__class__.__qualname__, f"Got bias frame: {frame.file}.")
             elif frame.tag == "MASTER_IMG_FLAT_LAMP_LM":
                 frame.group = cpl.ui.Frame.FrameGroup.CALIB
                 self.master_flat = frame
-                Msg.debug(self.__class__.__name__, f"Got bias frame: {frame.file}.")
-=======
-                Msg.debug(self.__class__.__qualname__, f"Got bias frame: {frame.file}.")
->>>>>>> 492c1416
+                Msg.debug(self.__class__.__qualname__, f"Got flat lamp frame: {frame.file}.")
             elif frame.tag == "MASTER_FLAT_LAMP":
                 frame.group = cpl.ui.Frame.FrameGroup.CALIB
                 self.master_flat = frame
@@ -51,38 +43,23 @@
 
         def verify(self):
             super().verify()
-<<<<<<< HEAD
-            #import pdb; pdb.set_trace()
-            
-            try:
-                self.bias = cpl.core.Image.load(self.master_dark.file, extension=0)
-                Msg.info(self.__class__.__name__, f"Loaded bias frame {self.master_dark.file!r}.")
-            except:
-                raise cpl.core.DataNotFoundError("No bias frame in frameset.")
-            
-            try:
-                self.gain = cpl.core.Image.load(self.master_gain.file, extension=0)
-                Msg.info(self.__class__.__name__, f"Loaded bias frame {self.master_gain.file!r}.")
-            except:
-                raise cpl.core.DataNotFoundError("No bias frame in frameset.")
-
-            try:
-                self.flat = cpl.core.Image.load(self.master_flat.file, extension=0)
-                Msg.info(self.__class__.__name__, f"Loaded flat frame {self.master_flat.file!r}.")
-            except:
-=======
-
-            if self.bias:
+
+            if self.bias_image:
                 self.bias_image = cpl.core.Image.load(self.bias.file, extension=0)
                 Msg.info(self.__class__.__qualname__, f"Loaded bias frame {self.bias.file!r}.")
             else:
                 raise cpl.core.DataNotFoundError("No bias frame in frameset.")
 
+            try:
+                self.gain = cpl.core.Image.load(self.master_gain.file, extension=0)
+                Msg.info(self.__class__.__qualname__, f"Loaded bias frame {self.master_gain.file!r}.")
+            except:
+                raise cpl.core.DataNotFoundError("No bias frame in frameset.")
+
             if self.flat:
                 self.flat_image = cpl.core.Image.load(self.flat.file, extension=0)
                 Msg.info(self.__class__.__qualname__, f"Loaded flat frame {self.flat.file!r}.")
             else:
->>>>>>> 492c1416
                 raise cpl.core.DataNotFoundError("No flat frame in frameset.")
 
     class Product(PipelineProduct):
@@ -98,15 +75,11 @@
         @property
         def output_file_name(self):
             return f"{self.category}.fits"
-        
 
     def verify_input_frames(self) -> None:
         """ RawImageProcessor mixin wants to see a bunch of raw frames. """
         pass
 
-<<<<<<< HEAD
-    
-=======
     def load_input_images(self) -> cpl.core.ImageList:
         """ Load and the filtered frames from the frameset """
 
@@ -119,29 +92,28 @@
 
         return self.input.raw
 
->>>>>>> 492c1416
     def process_images(self) -> Dict[str, PipelineProduct]:
         method = self.parameters["basic_reduction.stacking.method"].value
-        Msg.info(self.__class__.__name__, f"Combining images using method {method!r}")
+        Msg.info(self.__class__.__qualname__, f"Combining images using method {method!r}")
         #import pdb; pdb.set_trace()
-        Msg.info(self.__class__.__name__, f"Starting processing image attibute.")
+        Msg.info(self.__class__.__qualname__, f"Starting processing image attibute.")
         raw_images = self.load_input_images()
-        
-        Msg.info(self.__class__.__name__, f"Detector name = {self.detector_name}")
+
+        Msg.info(self.__class__.__qualname__, f"Detector name = {self.detector_name}")
 
         combined_image = cpl.core.ImageList()
-        
+
         match method:
             case "add":
                 for idx, image in enumerate(raw_images):
-                    Msg.info(self.__class__.__name__, f"Processing frame #{idx}: {self.input.raw[idx].file}...")
+                    Msg.info(self.__class__.__qualname__, f"Processing frame #{idx}: {self.input.raw[idx].file}...")
                     combined_image.append(image)
             case "average":
                 combined_image = raw_images.collapse_create()
             case "median":
                 combined_image = raw_images.collapse_median_create()
             case _:
-                Msg.error(self.__class__.__name__,
+                Msg.error(self.__class__.__qualname__,
                           f"Got unknown stacking method {method!r}. Stopping right here!")
 
         header = cpl.core.PropertyList.load(self.input.raw[0].file, 0)
@@ -181,9 +153,6 @@
             alternatives=("add", "average", "median"),
         )
     ])
-<<<<<<< HEAD
-    implementation_class = MetisLmBasicReductionImpl
-=======
     implementation_class = MetisLmBasicReductionImpl
 
     def __init__(self) -> None:
@@ -256,5 +225,4 @@
             # it is still empty here!
             return product_frames
 
-        return product_frames
->>>>>>> 492c1416
+        return product_frames