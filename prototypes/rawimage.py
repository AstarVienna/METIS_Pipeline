import dataclasses
from abc import ABCMeta
from typing import Any

import cpl
from cpl.core import Msg

from prototypes.base import MetisRecipeImpl
from prototypes.input import PipelineInput


class RawImageProcessor(MetisRecipeImpl, metaclass=ABCMeta):
<<<<<<< HEAD
=======
    """
    The RawImageProcessor is a recipe implementation that takes a bunch of raw frames,
    categorizes them according to their properties and outputs and performs a sanity check or two.
    """
>>>>>>> 492c1416
    class Input(PipelineInput):
        raw: cpl.ui.FrameSet = cpl.ui.FrameSet()

        def __init__(self, frameset: cpl.ui.FrameSet):
            super().__init__(frameset)
            self._detector_name = None

        def categorize_frame(self, frame: cpl.ui.Frame) -> None:
            match frame.tag:
                case tag if tag in ["DARK_LM_RAW", "DARK_N_RAW", "DARK_IFU_RAW"]:
                    frame.group = cpl.ui.Frame.FrameGroup.RAW
                    self.raw.append(frame)
                    Msg.debug(self.__class__.__qualname__,
                              f"Got raw frame: {frame.file}.")
                case _:
                    # If frame tag is not recognized, let base classes handle it
                    super().categorize_frame(frame)

        def verify(self) -> None:
            if len(self.raw) == 0:
                raise cpl.core.DataNotFoundError("No raw frames found in the frameset.")

            self._verify_same_detector()

        def _verify_same_detector(self) -> None:
            """
            Verify whether all the raw frames originate from the same detector.

            Returns
            -------

            KeyError
                If the detector name is not a valid detector name
            ValueError
                If dark frames from more than one detector are found
            """
            detectors = []

            for frame in self.raw:
                header = cpl.core.PropertyList.load(frame.file, 0)
                det = header['ESO DPR TECH'].value
                try:
                    detectors.append({
                        'IMAGE,LM': '2RG',
                        'IMAGE,N': 'GEO',
                        'IFU': 'IFU',
                    }[det])
                except KeyError as e:
                    raise KeyError(f"Invalid detector name! In {frame.file}, ESO DPR TECH is '{det}'") from e

            # Check if all the raws have the same detector, if not, we have a problem
            if len(unique := list(set(detectors))) == 1:
                self._detector_name = unique[0]
            else:
                raise ValueError(f"Darks from more than one detector found: {set(detectors)}!")

    def load_input_images(self) -> cpl.core.ImageList:
        """
        Always load a set of raw images.
        Chi-Hung has warned Martin that this is unnecessary and fills the memory quickly,
        but if we are to use CPL functions, Martin does not see a way around it.
        """
        output = cpl.core.ImageList()

        for idx, frame in enumerate(self.input.raw):
<<<<<<< HEAD
            Msg.info(self.__class__.__name__, f"Loading input frame #{idx}: {frame.file!r}...")
=======
            Msg.info(self.__class__.__qualname__, f"Processing input frame #{idx}: {frame.file!r}...")
>>>>>>> 492c1416

            # Append the loaded image to an image list
            Msg.debug(self.__class__.__qualname__, f"Loading input image {frame.file}")
            output.append(cpl.core.Image.load(frame.file, extension=1))

        return output

    @property
    def detector_name(self) -> str:
        return self.input._detector_name<|MERGE_RESOLUTION|>--- conflicted
+++ resolved
@@ -10,19 +10,15 @@
 
 
 class RawImageProcessor(MetisRecipeImpl, metaclass=ABCMeta):
-<<<<<<< HEAD
-=======
     """
     The RawImageProcessor is a recipe implementation that takes a bunch of raw frames,
     categorizes them according to their properties and outputs and performs a sanity check or two.
     """
->>>>>>> 492c1416
     class Input(PipelineInput):
-        raw: cpl.ui.FrameSet = cpl.ui.FrameSet()
-
         def __init__(self, frameset: cpl.ui.FrameSet):
+            self.raw: cpl.ui.FrameSet = cpl.ui.FrameSet()
+            self._detector_name = None
             super().__init__(frameset)
-            self._detector_name = None
 
         def categorize_frame(self, frame: cpl.ui.Frame) -> None:
             match frame.tag:
@@ -82,11 +78,7 @@
         output = cpl.core.ImageList()
 
         for idx, frame in enumerate(self.input.raw):
-<<<<<<< HEAD
-            Msg.info(self.__class__.__name__, f"Loading input frame #{idx}: {frame.file!r}...")
-=======
             Msg.info(self.__class__.__qualname__, f"Processing input frame #{idx}: {frame.file!r}...")
->>>>>>> 492c1416
 
             # Append the loaded image to an image list
             Msg.debug(self.__class__.__qualname__, f"Loading input image {frame.file}")
