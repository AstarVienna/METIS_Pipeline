name: Run tests

on:
  push:
    branches:
      - main
  pull_request:
    branches:
      - main
  schedule:
    # Run every day at 2:00 UTC
    - cron: "0 2 * * *"

  # Allows you to run this workflow manually from the Actions tab
  workflow_dispatch:

jobs:
  run:
    runs-on: ubuntu-24.04
    steps:
      - uses: actions/checkout@v4
      - name: Install dependencies
        run: |
          sudo ./toolbox/install_dependencies_ubuntu.sh
          # python3 -m venv metispipe
          # . metispipe/bin/activate
          export PYCPL_RECIPE_DIR="$(pwd)/metisp/pyrecipes/"
          ./toolbox/install_edps.sh
          ./toolbox/create_config.sh
      - name: Fetch test data
        run: |
          git clone https://github.com/AstarVienna/METIS_Pipeline_Test_Data.git
      - name: Run pytest tests
        run: |
          set +x
          # . metispipe/bin/activate
          export PYESOREX_PLUGIN_DIR="$(pwd)/metisp/pyrecipes/"
          export PYCPL_RECIPE_DIR="$(pwd)/metisp/pyrecipes/"
          export PYTHONPATH="$(pwd)/metisp/pymetis/src/"
          export SOF_DATA="$(pwd)/METIS_Pipeline_Test_Data/small202402/outputSmall/"
          export SOF_DIR="$(pwd)/METIS_Pipeline_Test_Data/small202402/sofFiles/"
          export PYESOREX_OUTPUT_DIR="$SOF_DATA"
          python -m pytest -s
      - name: Run pyESOREX test
        run: |
          set +x
          # . metispipe/bin/activate
          export PYESOREX_PLUGIN_DIR="$(pwd)/metisp/pyrecipes/"
          export PYCPL_RECIPE_DIR="$(pwd)/metisp/pyrecipes/"
          export PYTHONPATH="$(pwd)/metisp/pymetis/src/"
          export SOF_DATA="$(pwd)/METIS_Pipeline_Test_Data/small202402/outputSmall/"
          export SOF_DIR="$(pwd)/METIS_Pipeline_Test_Data/small202402/sofFiles/"
          export PYESOREX_OUTPUT_DIR="$SOF_DATA"
          pyesorex --recipes

          # DET RECIPES
          cat "${SOF_DIR}/metis_det_lingain.lm.sof"
          pyesorex metis_det_lingain "${SOF_DIR}/metis_det_lingain.lm.sof"
          cat "${SOF_DIR}/metis_det_dark.lm.sof"
          pyesorex metis_det_dark "${SOF_DIR}/metis_det_dark.lm.sof"
          
          # IMG LM RECIPES
          cat "${SOF_DIR}/metis_lm_img_flat.lamp.sof"
          pyesorex metis_lm_img_flat  "${SOF_DIR}/metis_lm_img_flat.lamp.sof"
          cat "${SOF_DIR}/metis_lm_img_basic_reduce.sof"
          # TODO: This recipe name is incorrect and should be renamed
          pyesorex metis_lm_img_basic_reduce "${SOF_DIR}/metis_lm_img_basic_reduce.sof"

          # IFU RECIPES
          cat "${SOF_DIR}/metis_ifu_rsrf.sof"
          pyesorex metis_ifu_rsrf "${SOF_DIR}/metis_ifu_rsrf.sof"
          
          # CAL RECIPES
          cat "${SOF_DIR}/metis_cal_chophome.sof"
          pyesorex metis_cal_chophome "${SOF_DIR}/metis_cal_chophome.sof"
          # PUPIL IMAGING 
          cat "${SOF_DIR}/metis_pupil_imaging.lm.sof"
          pyesorex metis_pupil_imaging "${SOF_DIR}/metis_pupil_imaging.lm.sof"
      - name: Run EDPS
        run:  |
          # . metispipe/bin/activate
          export PYESOREX_PLUGIN_DIR="$(pwd)/metisp/pyrecipes/"
          export PYCPL_RECIPE_DIR="$(pwd)/metisp/pyrecipes/"
          export PYTHONPATH="$(pwd)/metisp/pymetis/src/"
          export SOF_DATA="$(pwd)/METIS_Pipeline_Test_Data/small202402/outputSmall/"
          export SOF_DIR="$(pwd)/METIS_Pipeline_Test_Data/small202402/sofFiles/"
          edps -lw
          edps -w metis.metis_wkf -i $SOF_DATA -c
<<<<<<< HEAD
          edps -w metis.metis_wkf -i $SOF_DATA | tee edps.stdout.txt
=======
          edps -w metis.metis_wkf -i $SOF_DATA -lt
          edps -w metis.metis_wkf -i $SOF_DATA -m all| tee edps.stdout.txt
>>>>>>> 2c1b378d
          ! grep "'FAILED'" edps.stdout.txt<|MERGE_RESOLUTION|>--- conflicted
+++ resolved
@@ -86,10 +86,6 @@
           export SOF_DIR="$(pwd)/METIS_Pipeline_Test_Data/small202402/sofFiles/"
           edps -lw
           edps -w metis.metis_wkf -i $SOF_DATA -c
-<<<<<<< HEAD
-          edps -w metis.metis_wkf -i $SOF_DATA | tee edps.stdout.txt
-=======
           edps -w metis.metis_wkf -i $SOF_DATA -lt
-          edps -w metis.metis_wkf -i $SOF_DATA -m all| tee edps.stdout.txt
->>>>>>> 2c1b378d
+          edps -w metis.metis_wkf -i $SOF_DATA -m all | tee edps.stdout.txt
           ! grep "'FAILED'" edps.stdout.txt